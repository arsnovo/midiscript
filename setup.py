--- conflicted
+++ resolved
@@ -2,12 +2,7 @@
 
 setup(
     name="midiscript",
-<<<<<<< HEAD
     version="0.2.4",
-=======
-    version="0.2.3",
-    packages=find_packages(),
->>>>>>> d1345aef
     author="arsnovo",
     description="A programming language for musicians",
     packages=find_packages(),
